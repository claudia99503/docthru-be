// This is your Prisma schema file,
// learn more about it in the docs: https://pris.ly/d/prisma-schema

// Looking for ways to speed up your queries, or scale easily with your serverless or edge functions?
// Try Prisma Accelerate: https://pris.ly/cli/accelerate-init

generator client {
  provider = "prisma-client-js"
}

datasource db {
  provider = "postgresql"
  url      = env("DATABASE_URL")
}

enum UserRole {
  USER
  ADMIN
}

enum UserGrade {
  NORMAL
  EXPERT
}

enum ChallengeField {
  NEXTJS
  API
  CAREER
  MODERNJS
  WEB
}

enum DocType {
  OFFICIAL
  BLOG
}

enum ApplicationStatus {
  WAITING
  ACCEPTED
  REJECTED
  DELETED
}

model User {
  id             Int           @id @default(autoincrement())
  role           UserRole      @default(USER)
  grade          UserGrade?
  nickName       String        @unique @db.VarChar(10)
  email          String        @unique @db.VarChar(255)
  password       String        @db.VarChar(255)
  refreshToken   String?       @db.Text
  createdAt      DateTime      @default(now())
  applications   Application[]
  participations Participate[]
  works          Work[]
  feedbacks      Feedback[]
  likes          Like[]
}

model Challenge {
  id              Int            @id @default(autoincrement())
  title           String         @db.VarChar(200)
  field           ChallengeField
  docType         DocType
  description     String         @db.Text
  docUrl          String         @db.VarChar(200)
  deadline        DateTime
  progress        Boolean        @default(false)
  participates    Int?
  maxParticipates Int?
  applications    Application[]
  participations  Participate[]
  works           Work[]
}

model Application {
<<<<<<< HEAD
  id                  Int               @id @default(autoincrement())
  user                User              @relation(fields: [userId], references: [id])
  userId              Int
  challenge           Challenge         @relation(fields: [challengeId], references: [id])
  challengeId         Int               @unique
  status              ApplicationStatus @default(WAITING)
  appliedAt           DateTime          @default(now())
  invalidationComment String?           @db.VarChar(200)
  invalidatedAt       DateTime?
=======
  id                   Int               @id @default(autoincrement())
  user                 User              @relation(fields: [userId], references: [id])
  userId               Int
  challenge            Challenge         @relation(fields: [challengeId], references: [id])
  challengeId          Int               @unique
  status               ApplicationStatus @default(WAITING)
  appliedAt            DateTime          @default(now())
  invalidationComment  String?           @db.VarChar(200)
  invalidatedAt        DateTime?
>>>>>>> 814d284c
}

model Participate {
  id          Int       @id @default(autoincrement())
  user        User      @relation(fields: [userId], references: [id])
  userId      Int
  challenge   Challenge @relation(fields: [challengeId], references: [id])
  challengeId Int
}

model Work {
<<<<<<< HEAD
  id             Int        @id @default(autoincrement())
  user           User       @relation(fields: [userId], references: [id])
  userId         Int
  challenge      Challenge  @relation(fields: [challengeId], references: [id])
  challengeId    Int
  description    String?    @db.Text
  lastModifiedAt DateTime   @updatedAt
  isSubmitted    Boolean    @default(false)
  submittedAt    DateTime?
  feedbacks      Feedback[]
  likes          Like[]
  likeCount      Int        @default(0)
=======
  id              Int       @id @default(autoincrement())
  user            User      @relation(fields: [userId], references: [id])
  userId          Int
  challenge       Challenge @relation(fields: [challengeId], references: [id])
  challengeId     Int
  description     String?   @db.Text
  lastModifiedAt  DateTime  @updatedAt
  isSubmitted     Boolean   @default(false)
  submittedAt     DateTime?
  feedbacks       Feedback[]
  likes           Like[]    
  likeCount       Int       @default(0)
>>>>>>> 814d284c
}

model Feedback {
  id        Int      @id @default(autoincrement())
  user      User     @relation(fields: [userId], references: [id])
  userId    Int
  work      Work     @relation(fields: [workId], references: [id])
  workId    Int
  content   String   @db.Text
  createdAt DateTime @default(now())
}

model Like {
  id        Int      @id @default(autoincrement())
  user      User     @relation(fields: [userId], references: [id])
  userId    Int
  work      Work     @relation(fields: [workId], references: [id])
  workId    Int
  createdAt DateTime @default(now())

  @@unique([userId, workId])
}<|MERGE_RESOLUTION|>--- conflicted
+++ resolved
@@ -76,17 +76,6 @@
 }
 
 model Application {
-<<<<<<< HEAD
-  id                  Int               @id @default(autoincrement())
-  user                User              @relation(fields: [userId], references: [id])
-  userId              Int
-  challenge           Challenge         @relation(fields: [challengeId], references: [id])
-  challengeId         Int               @unique
-  status              ApplicationStatus @default(WAITING)
-  appliedAt           DateTime          @default(now())
-  invalidationComment String?           @db.VarChar(200)
-  invalidatedAt       DateTime?
-=======
   id                   Int               @id @default(autoincrement())
   user                 User              @relation(fields: [userId], references: [id])
   userId               Int
@@ -96,7 +85,6 @@
   appliedAt            DateTime          @default(now())
   invalidationComment  String?           @db.VarChar(200)
   invalidatedAt        DateTime?
->>>>>>> 814d284c
 }
 
 model Participate {
@@ -108,20 +96,6 @@
 }
 
 model Work {
-<<<<<<< HEAD
-  id             Int        @id @default(autoincrement())
-  user           User       @relation(fields: [userId], references: [id])
-  userId         Int
-  challenge      Challenge  @relation(fields: [challengeId], references: [id])
-  challengeId    Int
-  description    String?    @db.Text
-  lastModifiedAt DateTime   @updatedAt
-  isSubmitted    Boolean    @default(false)
-  submittedAt    DateTime?
-  feedbacks      Feedback[]
-  likes          Like[]
-  likeCount      Int        @default(0)
-=======
   id              Int       @id @default(autoincrement())
   user            User      @relation(fields: [userId], references: [id])
   userId          Int
@@ -134,7 +108,6 @@
   feedbacks       Feedback[]
   likes           Like[]    
   likeCount       Int       @default(0)
->>>>>>> 814d284c
 }
 
 model Feedback {
@@ -156,4 +129,4 @@
   createdAt DateTime @default(now())
 
   @@unique([userId, workId])
-}+}

{
  "type": "module",
  "dependencies": {
    "@prisma/client": "^5.20.0",
    "axios": "^1.7.7",
    "bcrypt": "^5.1.1",
    "cookie-parser": "^1.4.7",
    "cors": "^2.8.5",
    "crypto": "^1.0.1",
    "dotenv": "^16.4.5",
    "express": "^4.21.1",
    "jsonwebtoken": "^9.0.2",
    "nodemon": "^3.1.7",
    "postgresql": "^0.0.1",
    "uuid": "^10.0.0"
  },
  "devDependencies": {
    "prisma": "^5.20.0"
  },
  "scripts": {
    "dev": "nodemon src/app.js",
<<<<<<< HEAD
    "seed": "prisma db seed"
  },
  "prisma": {
    "seed": "node prisma/seed.js"
=======
    "start": "node src/index.js",
    "build": "prisma generate && next build",
    "vercel-build": "prisma generate && prisma migrate deploy"
>>>>>>> 23551972
  }
}<|MERGE_RESOLUTION|>--- conflicted
+++ resolved
@@ -19,15 +19,13 @@
   },
   "scripts": {
     "dev": "nodemon src/app.js",
-<<<<<<< HEAD
+    "start": "node src/index.js",
+    "build": "prisma generate && next build",
+    "vercel-build": "prisma generate && prisma migrate deploy",
     "seed": "prisma db seed"
   },
   "prisma": {
     "seed": "node prisma/seed.js"
-=======
-    "start": "node src/index.js",
-    "build": "prisma generate && next build",
-    "vercel-build": "prisma generate && prisma migrate deploy"
->>>>>>> 23551972
+
   }
 }
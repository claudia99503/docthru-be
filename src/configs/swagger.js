--- conflicted
+++ resolved
@@ -14,15 +14,11 @@
         description: '로컬 서버',
       },
       {
-<<<<<<< HEAD
         url: `http://localhost:3001`,
         description: '3001 서버',
       },
       {
-        url: `process.env.BASE_URL`,
-=======
         url: process.env.BASE_URL || 'https://docthru-be.vercel.app',
->>>>>>> ec2fcb97
         description: '배포 환경 HTTPS 서버',
       },
     ],

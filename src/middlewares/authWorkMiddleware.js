--- conflicted
+++ resolved
@@ -55,15 +55,9 @@
       return next(new NotFoundException('등록된 챌린지가 없습니다.'));
     }
 
-<<<<<<< HEAD
     const userInfo = await prisma.user.findUnique({
       where: { id: Number(user.userId) },
     });
-=======
-  const isParticipating = challengeInfo.participations.some(
-    (participations) => participations.userId === userInfo.id
-  );
->>>>>>> a88d4232
 
     if (!userInfo) {
       return next(new UnauthorizedException('사용자 정보가 없습니다.'));
@@ -97,4 +91,26 @@
   } catch (error) {
     next(error);
   }
+
+  if (!userInfo) {
+    next(new UnauthorizedException('사용자 정보가 없습니다'));
+  }
+
+  const isParticipating = challengeInfo.participations.some(
+    (participations) => participations.userId === userInfo.id
+  );
+
+  if (!isParticipating) {
+    next(new UnauthorizedException('신청한 회원만 쓸 수 있습니다.'));
+  }
+
+  const hasSubmittedWork = challengeInfo.works.some(
+    (work) => work.userId === userInfo.id
+  );
+
+  if (hasSubmittedWork) {
+    next(new BadRequestException('이미 작업물을 등록했습니다.'));
+  }
+
+  next();
 };
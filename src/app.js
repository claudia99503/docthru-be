import express from 'express';
import cookieParser from 'cookie-parser';
import userRoutes from './routes/userRoutes.js';
import workRoutes from './routes/workRoutes.js';
import errorHandler from './middlewares/errorHandler.js';
import dotenv from 'dotenv';
<<<<<<< HEAD

dotenv.config();
=======
import cors from 'cors';
import challengeRoutes from './routes/challengeRoutes.js';
>>>>>>> 814d284c

dotenv.config();

const app = express();
app.use(cookieParser());
app.use(cors());
app.use(express.json());

app.use('/api/challenges', challengeRoutes);
app.use('/api/users', userRoutes);

app.use('/api/works', workRoutes);

app.use(errorHandler);

<<<<<<< HEAD
const PORT = process.env.PORT || 3000;

app.listen(PORT, () => {
  console.log(`Server is running on port ${PORT}`);
});
=======
const PORT = process.env.PORT || 3001;
app.listen(PORT, () =>
  console.log(`Server is running on port http://localhost:${PORT}`)
);
>>>>>>> 814d284c
<|MERGE_RESOLUTION|>--- conflicted
+++ resolved
@@ -4,13 +4,8 @@
 import workRoutes from './routes/workRoutes.js';
 import errorHandler from './middlewares/errorHandler.js';
 import dotenv from 'dotenv';
-<<<<<<< HEAD
-
-dotenv.config();
-=======
 import cors from 'cors';
 import challengeRoutes from './routes/challengeRoutes.js';
->>>>>>> 814d284c
 
 dotenv.config();
 
@@ -26,15 +21,7 @@
 
 app.use(errorHandler);
 
-<<<<<<< HEAD
-const PORT = process.env.PORT || 3000;
-
-app.listen(PORT, () => {
-  console.log(`Server is running on port ${PORT}`);
-});
-=======
 const PORT = process.env.PORT || 3001;
 app.listen(PORT, () =>
   console.log(`Server is running on port http://localhost:${PORT}`)
 );
->>>>>>> 814d284c

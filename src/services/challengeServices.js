import prisma from '../lib/prisma.js';
import {
  NotFoundException,
  BadRequestException,
  ForbiddenException,
} from '../errors/customException.js';
import {
  notifyChallengeStatusChange,
  notifyContentChange,
} from './notificationService.js';

export const ChallengeService = {
  getChallenges: async ({
    page,
    limit,
    sortBy,
    sortOrder,
    field,
    docType,
    progress,
  }) => {
    const skip = (page - 1) * limit;

    const filterConditions = {
      status: 'ACCEPTED',
    };

    if (field && field.length > 0) {
      filterConditions.field = { in: field };
    }

    if (docType) {
      filterConditions.docType = docType;
    }

    if (progress !== undefined) {
      filterConditions.progress = progress;
    }

    const list = await prisma.challenge.findMany({
      skip,
      take: limit,
      orderBy: { [sortBy]: sortOrder },
      where: filterConditions,
    });

    const totalCount = await prisma.challenge.count({
      where: filterConditions,
    });

    const totalPages = Math.ceil(totalCount / limit);

    return {
      list,
      meta: {
        currentPage: page,
        totalCount,
        totalPages,
      },
    };
  },

  getChallengeById: async (challengeId) => {
    const challenge = await prisma.challenge.findUnique({
      where: { id: parseInt(challengeId, 10) },
      include: {
        user: {
          select: {
            nickname: true,
            grade: true,
          },
        },
      },
    });

    if (!challenge) {
      throw new NotFoundException('챌린지가 없습니다.');
    }
    const { user, ...rest } = challenge;
    const processedChallenge = {
      ...rest,
      writer: user
        ? {
            nickname: user.nickname,
            grade: user.grade,
          }
        : null,
    };

    return processedChallenge;
  },

  getCurrentUser: async (userId) => {
    return await prisma.user.findUnique({
      where: { id: userId },
      select: { role: true },
    });
  },

  updateChallengeById: async (challengeId, updateData, adminUserId) => {
    const challenge = await prisma.challenge.findUnique({
      where: { id: parseInt(challengeId, 10) },
      include: { user: true },
    });

    if (!challenge) {
      throw new NotFoundException('챌린지가 없습니다.');
    }

    const updatedChallenge = await prisma.challenge.update({
      where: { id: parseInt(challengeId, 10) },
      data: updateData,
    });

    const changedFields = [];
    if (updateData.title && updateData.title !== challenge.title) {
      changedFields.push('제목');
    }
    if (
      updateData.description &&
      updateData.description !== challenge.description
    ) {
      changedFields.push('설명');
    }
    if (updateData.deadline && updateData.deadline !== challenge.deadline) {
      changedFields.push('마감일');
    }

    if (changedFields.length > 0) {
      const changeMessage = `다음 항목이 변경되었습니다: ${changedFields.join(
        ', '
      )}`;

      notifyContentChange(
        [challenge.userId],
        adminUserId,
        'CHALLENGE',
        challenge.title,
        '수정',
        challengeId,
        null,
        null,
        new Date(),
        changeMessage
      );
    }

    return updatedChallenge;
  },

  updateChallengeStatus: async (
    challengeId,
    newStatus,
    reason,
    adminUserId
  ) => {
    const challenge = await prisma.challenge.findUnique({
      where: { id: parseInt(challengeId, 10) },
      include: { user: true },
    });

    if (!challenge) {
      throw new NotFoundException('챌린지가 없습니다.');
    }

    const updatedChallenge = await prisma.challenge.update({
      where: { id: parseInt(challengeId, 10) },
      data: { status: newStatus },
    });

    notifyChallengeStatusChange(
      [challenge.userId],
      adminUserId,
      challengeId,
      challenge.title,
      newStatus,
      new Date()
    );

    if (reason) {
      const reasonContent = `상태 변경 사유: ${reason}`;
      notifyContentChange(
        [challenge.userId],
        adminUserId,
        'CHALLENGE',
        challenge.title,
        newStatus,
        challengeId,
        null,
        null,
        new Date(),
        reasonContent
      );
    }

    return updatedChallenge;
  },

<<<<<<< HEAD
=======
  deleteChallengeById: async (challengeId, adminUserId, reason) => {
    const challenge = await prisma.challenge.findUnique({
      where: { id: parseInt(challengeId, 10) },
      include: { user: true },
    });

    if (!challenge) {
      throw new NotFoundException('챌린지가 없습니다.');
    }

    const deletedChallenge = await prisma.challenge.update({
      where: { id: parseInt(challengeId, 10) },
      data: { status: 'DELETED' },
    });

    notifyChallengeStatusChange(
      [challenge.userId],
      adminUserId,
      challengeId,
      challenge.title,
      'DELETED',
      new Date()
    );

    if (reason) {
      const reasonContent = `삭제 사유: ${reason}`;
      notifyContentChange(
        [challenge.userId],
        adminUserId,
        'CHALLENGE',
        challenge.title,
        '삭제',
        challengeId,
        null,
        null,
        new Date(),
        reasonContent
      );
    }

    return deletedChallenge;
  },

>>>>>>> 88a977b2
  getChallengesUrl: async (challengeId) => {
    const challenges = await prisma.challenge.findUnique({
      where: { id: parseInt(challengeId, 10) },
      select: {
        docUrl: true,
      },
    });
    if (!challenges) {
      throw new NotFoundException('챌린지가 없습니다.');
    }
    return challenges;
  },

  postChallengeParticipate: async (challengeId, userId) => {
    const challenge = await prisma.challenge.findUnique({
      where: { id: parseInt(challengeId, 10) },
      include: {
        participations: true,
      },
    });
    if (!challenge) {
      throw new NotFoundException('챌린지가 없습니다.');
    }
    if (challenge.progress === true) {
      throw new BadRequestException('마감 된 챌린지 입니다.');
    }
    const isAlreadyParticipating = challenge.participations.some(
      (participations) => participations.userId === userId
    );
    if (isAlreadyParticipating) {
      throw new BadRequestException('이미 챌린저에 참여하고 있습니다.');
    }
    const user = await prisma.user.findUnique({
      where: { id: userId },
    });
    if (!user) {
      throw new NotFoundException('사용자가 없습니다.');
    }
    if (challenge.participants >= challenge.maxParticipants) {
      throw new BadRequestException('참여 자리가 없음');
    }

    const data = {
      challengeId: parseInt(challengeId, 10),
      userId,
    };
    const Participation = await prisma.participation.create({ data });

    await prisma.challenge.update({
      where: { id: parseInt(challengeId, 10) },
      data: { participants: { increment: 1 } },
    });

    notifyContentChange(
      [userId],
      userId,
      'CHALLENGE',
      challenge.title,
      '참여',
      challengeId,
      null,
      null,
      new Date()
    );

    return Participation;
  },

  hardDeleteChallengeById: async (challengeId, userId) => {
    const challenge = await prisma.challenge.findUnique({
      where: { id: parseInt(challengeId, 10) },
      include: { user: true },
    });

    if (!challenge) {
      throw new NotFoundException('챌린지가 없습니다.');
    }

    if (challenge.userId !== userId) {
      throw new ForbiddenException(
        '본인이 신청한 챌린지만 취소할 수 있습니다.'
      );
    }

    if (challenge.status !== 'WAITING') {
      throw new BadRequestException('대기 상태의 챌린지만 취소할 수 있습니다.');
    }

    await prisma.challenge.delete({
      where: { id: parseInt(challengeId, 10) },
    });

    notifyContentChange(
      [challenge.userId],
      userId,
      'CHALLENGE',
      challenge.title,
      '취소',
      challengeId,
      null,
      null,
      new Date()
    );

    return { message: '챌린지가 성공적으로 취소되었습니다.' };
  },
};

export default ChallengeService;<|MERGE_RESOLUTION|>--- conflicted
+++ resolved
@@ -196,52 +196,6 @@
     return updatedChallenge;
   },
 
-<<<<<<< HEAD
-=======
-  deleteChallengeById: async (challengeId, adminUserId, reason) => {
-    const challenge = await prisma.challenge.findUnique({
-      where: { id: parseInt(challengeId, 10) },
-      include: { user: true },
-    });
-
-    if (!challenge) {
-      throw new NotFoundException('챌린지가 없습니다.');
-    }
-
-    const deletedChallenge = await prisma.challenge.update({
-      where: { id: parseInt(challengeId, 10) },
-      data: { status: 'DELETED' },
-    });
-
-    notifyChallengeStatusChange(
-      [challenge.userId],
-      adminUserId,
-      challengeId,
-      challenge.title,
-      'DELETED',
-      new Date()
-    );
-
-    if (reason) {
-      const reasonContent = `삭제 사유: ${reason}`;
-      notifyContentChange(
-        [challenge.userId],
-        adminUserId,
-        'CHALLENGE',
-        challenge.title,
-        '삭제',
-        challengeId,
-        null,
-        null,
-        new Date(),
-        reasonContent
-      );
-    }
-
-    return deletedChallenge;
-  },
-
->>>>>>> 88a977b2
   getChallengesUrl: async (challengeId) => {
     const challenges = await prisma.challenge.findUnique({
       where: { id: parseInt(challengeId, 10) },

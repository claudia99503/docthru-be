import prisma from '../lib/prisma.js';
import { BadRequestException } from '../errors/customException.js';
import * as notificationService from './notificationService.js';

export const getWorksWithLikes = async ({
  challengeId,
  userId,
  page,
  limit,
}) => {
  const offset = (page - 1) * limit;

  let sortOrder = [
    { likeCount: 'desc' },
    { lastModifiedAt: 'desc' },
    { id: 'desc' },
  ];

  const works = await prisma.work.findMany({
    where: {
      challengeId: Number(challengeId),
    },
    orderBy: sortOrder,
    skip: offset,
    take: Number(limit),
    select: {
      id: true,
      userId: true,
      challengeId: true,
      content: true,
      lastModifiedAt: true,
      isSubmitted: false,
      submittedAt: false,
      likeCount: true,
    },
  });

  const userLikes = await prisma.like.findMany({
    where: {
      userId: userId,
      workId: {
        in: works.map((work) => work.id),
      },
    },
  });

  const worksList = works.map((work) => {
    const isLiked = userLikes.some((like) => like.workId === work.id);
    return {
      ...work,
      isLiked,
    };
  });

  //마감하면 베스트 게시물 조회
  const bestWorks = await bestWorksList({ challengeId, userId });

  const total = await prisma.work.count({
    where: {
      challengeId: Number(challengeId),
    },
  });

  return {
    totalPages: Math.ceil(total / limit),
    total,
    bestList: bestWorks,
    list: worksList,
  };
};

export const getWorkDetail = async ({ userId, workId }) => {
  const works = await prisma.work.findUnique({
    where: {
      id: Number(workId),
    },
    include: {
      challenge: {
        select: {
          title: true,
          field: true,
          docType: true,
        },
      },
      user: {
        select: {
          nickname: true,
        },
      },
    },
  });

  const likedId = await prisma.like.findFirst({
    where: {
      workId: Number(workId),
      userId: Number(userId),
    },
  });

  const isLike = likedId ? true : false;

  return {
    userId: works.id,
    nickname: works.user.nickname,
    content: works.content,
    lastModifiedAt: works.lastModifiedAt,
    likeCount: works.likeCount,
    isLike,
    challenge: {
      id: works.challengeId,
      title: works.challenge.title,
      field: works.challenge.field,
      docType: works.challenge.docType,
    },
  };
};

export const createWork = async ({ challengeId, content, userId }) => {
  if (!content) {
    throw new BadRequestException('내용 입력은 필수입니다.');
  }

  const works = await prisma.work.create({
    data: {
      content: content,
      userId: Number(userId),
      challengeId: Number(challengeId),
      isSubmitted: true,
    },
    select: {
      id: true,
      userId: true,
      challengeId: true,
      content: true,
      lastModifiedAt: true,
    },
  });

  const challengeInfo = await prisma.application.findUnique({
    where: { id: Number(challengeId) },
  });

  await notificationService.notifyNewWork(
    Number(challengeInfo.userId),
    Number(challengeId),
    Number(works.id)
  );

  return works;
};

export const updatedWork = async ({ workId, content, userId }) => {
  if (!content) {
    throw new BadRequestException('내용 입력은 필수입니다.');
  }

  const works = await prisma.work.update({
    where: { id: Number(workId) },
    data: {
      content: content,
    },
    select: {
      id: true,
      userId: true,
      challengeId: true,
      content: true,
      lastModifiedAt: true,
    },
  });

  await notifyAdminAboutWork(userId, workId, '수정');

  return works;
};

export const deleteWork = async ({ workId, userId }) => {
<<<<<<< HEAD
  const workInfo = await notifyAdminAboutWork(userId, workId, '삭제');

  const participateInfo = await prisma.participate.findFirst({
=======
  const participations = await prisma.participations.findFirst({
>>>>>>> a88d4232
    where: {
      userId: Number(workInfo.userId),
    },
  });

  await prisma.$transaction(async (prisma) => {
    await prisma.work.delete({
      where: {
        id: Number(workId),
      },
    });

    await prisma.participations.delete({
      where: {
<<<<<<< HEAD
        id: Number(participateInfo.id),
=======
        id: Number(participations.id),
>>>>>>> a88d4232
      },
    });

    await prisma.challenge.update({
      where: {
<<<<<<< HEAD
        id: Number(participateInfo.challengeId),
=======
        id: Number(participations.challengeId),
>>>>>>> a88d4232
      },
      data: { participants: { decrement: 1 } },
    });
  });
};

export const likeWork = async ({ workId, userId }) => {
  const challengeDeadlineBoolean = await challengeDeadline(workId);

  if (!!!challengeDeadlineBoolean.progress) {
    await prisma.$transaction([
      prisma.like.create({
        data: {
          workId: Number(workId),
          userId: Number(userId),
        },
      }),
      prisma.work.update({
        where: { id: Number(workId) },
        data: { likeCount: { increment: 1 } },
      }),
    ]);
  } else {
    throw new Error('챌린지가 마감됐습니다.');
  }
};

export const likeCancelWork = async ({ workId, userId }) => {
  const challengeDeadlineBoolean = await challengeDeadline(workId);

  if (!!!challengeDeadlineBoolean.progress) {
    const existingLike = await prisma.like.findFirst({
      where: {
        userId: Number(userId),
        workId: Number(workId),
      },
    });

    if (existingLike) {
      await prisma.$transaction([
        prisma.like.delete({
          where: {
            id: existingLike.id,
          },
        }),
        prisma.work.update({
          where: { id: Number(workId) },
          data: { likeCount: { decrement: 1 } },
        }),
      ]);
    } else {
      throw new Error('좋아요가 존재하지 않습니다.');
    }
  } else {
    throw new Error('챌린지가 마감됐습니다.');
  }
};

//커서 기반
export const getFeedbacks = async ({ workId, cursorId, limit }) => {
  const feedbacks = await prisma.feedback.findMany({
    where: { workId: Number(workId) },
    orderBy: [{ createdAt: 'desc' }, { id: 'desc' }],
    ...(cursorId && { cursor: { id: Number(cursorId) } }),
    take: Number(limit + 1),
    include: {
      user: {
        select: {
          nickname: true,
          grade: true,
        },
      },
    },
  });

  const nextCursor = feedbacks.slice(limit)[0]?.id || null;

  const hasNext = feedbacks.length > limit ? true : false;
  const list = feedbacks.slice(0, limit);

  return { hasNext, nextCursor, list };
};

const challengeDeadline = async (workId) => {
  const workInfo = await prisma.work.findFirst({
    where: {
      id: Number(workId),
    },
  });

  const challengeInfo = await prisma.challenge.findFirst({
    where: {
      id: Number(workInfo.challengeId),
    },
  });

  return challengeInfo;
};

const bestWorksList = async ({ challengeId, userId }) => {
  const challengeInfo = await prisma.challenge.findUnique({
    where: {
      id: Number(challengeId),
    },
  });

  if (!!challengeInfo.progress) {
    let sortOrder = [
      { likeCount: 'desc' },
      { lastModifiedAt: 'desc' },
      { id: 'desc' },
    ];

    const workList = await prisma.work.findMany({
      where: {
        challengeId: Number(challengeId),
      },
      orderBy: sortOrder,
    });

    const workLikeCount = workList.map((work) => {
      return work.likeCount;
    });

    const NumberLikeCount = Math.max(...workLikeCount);

    const bestWorks = await prisma.work.findMany({
      where: {
        challengeId: Number(challengeId),
        likeCount: Number(NumberLikeCount),
      },
      orderBy: sortOrder,

      select: {
        id: true,
        userId: true,
        challengeId: true,
        content: true,
        lastModifiedAt: true,
        isSubmitted: false,
        submittedAt: false,
        likeCount: true,
      },
    });

    const userLikes = await prisma.like.findMany({
      where: {
        userId: userId,
        workId: {
          in: bestWorks.map((work) => work.id),
        },
      },
    });

    const bestWorkList = bestWorks.map((work) => {
      const isLiked = userLikes.some((like) => like.workId === work.id);
      return {
        ...work,
        isLiked,
      };
    });

    return bestWorkList;
  } else {
    return;
  }
};

const notifyAdminAboutWork = async (userId, workId, type) => {
  const [userInfo, workInfo] = await prisma.$transaction([
    prisma.user.findUnique({
      where: { id: Number(userId) },
    }),
    prisma.work.findUnique({
      where: { id: Number(workId) },
      include: {
        user: true,
      },
    }),
  ]);

  if (userInfo && userInfo.role === 'ADMIN') {
    await notificationService.notifyAdminWorkAction(
      Number(workInfo.userId),
      Number(workId),
      type === '삭제' ? '삭제' : '수정'
    );
  }

  return workInfo;
};<|MERGE_RESOLUTION|>--- conflicted
+++ resolved
@@ -174,13 +174,9 @@
 };
 
 export const deleteWork = async ({ workId, userId }) => {
-<<<<<<< HEAD
   const workInfo = await notifyAdminAboutWork(userId, workId, '삭제');
 
-  const participateInfo = await prisma.participate.findFirst({
-=======
-  const participations = await prisma.participations.findFirst({
->>>>>>> a88d4232
+  const participateInfo = await prisma.participation.findFirst({
     where: {
       userId: Number(workInfo.userId),
     },
@@ -193,23 +189,15 @@
       },
     });
 
-    await prisma.participations.delete({
-      where: {
-<<<<<<< HEAD
+    await prisma.participation.delete({
+      where: {
         id: Number(participateInfo.id),
-=======
-        id: Number(participations.id),
->>>>>>> a88d4232
       },
     });
 
     await prisma.challenge.update({
       where: {
-<<<<<<< HEAD
         id: Number(participateInfo.challengeId),
-=======
-        id: Number(participations.challengeId),
->>>>>>> a88d4232
       },
       data: { participants: { decrement: 1 } },
     });
